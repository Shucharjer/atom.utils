--- conflicted
+++ resolved
@@ -3,10 +3,7 @@
 #include <type_traits>
 #include <vector>
 #include "meta/algorithm.hpp"
-<<<<<<< HEAD
-=======
 #include "meta/constexpr.hpp"
->>>>>>> 04212af2
 #include "meta/sequence.hpp"
 #include "output.hpp"
 #include "require.hpp"
@@ -50,4 +47,4 @@
     }
 
     return 0;
-}
+}