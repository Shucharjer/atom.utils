--- conflicted
+++ resolved
@@ -45,19 +45,6 @@
     #define ATOM_VECTORIZABLE false
 #endif
 
-<<<<<<< HEAD
-constexpr auto num_eight      = 8;
-constexpr auto num_sixteen    = 16;
-constexpr auto num_thirty_two = 32;
-constexpr auto num_sixty_four = 64;
-constexpr auto num_128        = 128;
-constexpr auto num_256        = 256;
-constexpr auto num_512        = 512;
-constexpr auto num_1024       = 1024;
-constexpr auto num_2048       = 2048;
-constexpr auto num_f_half     = 0.5F;
-constexpr auto num_d_half     = 0.5;
-=======
 constexpr auto magic_2        = 0x2;
 constexpr auto magic_4        = 0x4;
 constexpr auto magic_8        = 0x8;
@@ -65,5 +52,4 @@
 constexpr auto magic_32       = 0x20;
 constexpr auto magic_64       = 0x40;
 constexpr auto magic_128      = 0x80;
-constexpr auto magic_one_half = 0.5;
->>>>>>> 7aeae17d
+constexpr auto magic_one_half = 0.5;